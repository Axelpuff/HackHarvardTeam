'use client';

import { useState, useEffect, useCallback, useRef } from 'react';
import { signIn, signOut, useSession } from 'next-auth/react';
import { CalendarPanel } from '@/components/CalendarPanel';
import { type CalendarEvent } from '@/lib/models/calendarEvent';
import { VoiceInput } from '@/components/VoiceInput';

export default function HomePage() {
  const { data: session, status } = useSession();
  const [isConversationActive, setIsConversationActive] = useState(false);
<<<<<<< HEAD
  const [conversationMode, setConversationMode] = useState<
    'none' | 'text' | 'audio'
  >('none');
  const [isSpeaking, setIsSpeaking] = useState(false); // stub for TTS playback state
  const [messages, setMessages] = useState<
    { role: 'system' | 'user' | 'assistant'; text: string }[]
  >([
    {
      role: 'system',
      text: "Hi! I'm here to help you optimize your schedule. What scheduling challenge are you facing?",
    },
  ]);
  const [clarifications, setClarifications] = useState<string[]>([]);
  const [problemText, setProblemText] = useState<string>('');
  const [pendingInput, setPendingInput] = useState('');
  const [isRequesting, setIsRequesting] = useState(false);
  const [hasProposal, setHasProposal] = useState(false);
  const [lastProposal, setLastProposal] = useState<any | null>(null);
  const transcriptRef = useRef<HTMLDivElement | null>(null);
  const audioRef = useRef<HTMLAudioElement | null>(null);

  // Speak text using ElevenLabs TTS via server API
  const speakText = useCallback(async (text: string) => {
    if (!text) return;
    try {
      setIsSpeaking(true);
      const res = await fetch('/api/tts/speak', {
        method: 'POST',
        headers: { 'Content-Type': 'application/json' },
        body: JSON.stringify({ text }),
      });
      if (!res.ok) {
        console.error('TTS error', await res.text());
        setIsSpeaking(false);
        return;
      }
      const blob = await res.blob();
      const url = URL.createObjectURL(blob);
      if (!audioRef.current) {
        audioRef.current = new Audio();
      }
      audioRef.current.src = url;
      audioRef.current.onended = () => {
        setIsSpeaking(false);
        URL.revokeObjectURL(url);
      };
      audioRef.current.onerror = () => {
        setIsSpeaking(false);
        URL.revokeObjectURL(url);
      };
      await audioRef.current.play();
    } catch (e) {
      console.error('speakText error', e);
      setIsSpeaking(false);
    }
  }, []);
  // Minimal send handler calling progressive proposal endpoint
  const handleSend = useCallback(
    async (textArg?: string) => {
      const text = (textArg ?? pendingInput).trim();
      if (!text || isRequesting) return;

      // Append user message
      setMessages((prev) => [...prev, { role: 'user', text }]);
      setPendingInput('');
      setIsRequesting(true);

      // Establish problem text if first user message
      const nextProblem = problemText || text;
      if (!problemText) setProblemText(nextProblem);

      // Clarifications exclude the initial problem statement
      const effectiveClarifications = problemText
        ? [...clarifications, text]
        : clarifications;

      try {
        const res = await fetch('/api/proposal/next', {
          method: 'POST',
          headers: { 'Content-Type': 'application/json' },
          body: JSON.stringify({
            problemText: nextProblem,
            clarifications: effectiveClarifications,
            scope: 'week',
          }),
        });

        if (!res.ok) {
          const errTxt = await res.text();
          throw new Error(`API ${res.status}: ${errTxt}`);
        }

        const data = await res.json();
        if (data.status === 'clarify') {
          if (problemText) setClarifications(effectiveClarifications);
          const questionText = data.question as string;
          setMessages((prev) => [
            ...prev,
            { role: 'assistant', text: questionText },
          ]);
          speakText(questionText);
        } else if (data.status === 'proposal') {
          setClarifications(effectiveClarifications);
          setHasProposal(true);
          setLastProposal(data.proposal);
          const proposalMsg =
            'Generated a draft proposal with suggested changes.';
          setMessages((prev) => [
            ...prev,
            { role: 'assistant', text: proposalMsg },
          ]);
          speakText(proposalMsg);

          if (data.proposal?.changes && Array.isArray(data.proposal.changes)) {
            const mapped = data.proposal.changes
              .filter((c: any) => c.event)
              .map((c: any) => ({
                id: c.event.id || c.id,
                title: c.event.title,
                start: c.event.start,
                end: c.event.end,
                durationMinutes:
                  c.event.durationMinutes ||
                  Math.round(
                    (new Date(c.event.end).getTime() -
                      new Date(c.event.start).getTime()) /
                      60000
                  ),
                source: 'proposed' as const,
                changeType: c.type,
                originalEventId: c.targetEventId,
              }));
            setProposedEvents(mapped);
          }
        }
      } catch (err: any) {
        console.error('Conversation send error:', err);
        setMessages((prev) => [
          ...prev,
          {
            role: 'assistant',
            text: 'Sorry, I ran into an issue. Please try again.',
          },
        ]);
      } finally {
        setIsRequesting(false);
      }
    },
    [pendingInput, isRequesting, problemText, clarifications, speakText]
  );
  // State for current calendar events
  const [currentEvents, setCurrentEvents] = useState<CalendarEvent[]>([]);
  const [isLoadingCurrent, setIsLoadingCurrent] = useState(false);
  // State for proposed schedule changes (may include diff metadata later)
  const [proposedEvents, setProposedEvents] = useState<CalendarEvent[]>([]);
  const [isLoadingProposed, setIsLoadingProposed] = useState(false);
  // TODO: Wire up fetching of current events when conversation starts or on mount.
  // TODO: Populate proposedEvents with diff metadata (changeType, accepted) when proposals are generated.

  // Minimal fetch of current events when conversation starts.
  useEffect(() => {
    if (!isConversationActive) return; // Only load after conversation begins
    let cancelled = false;
    setIsLoadingCurrent(true);

    fetch('/api/calendar/events?scope=day')
      .then(async (res) => {
        if (!res.ok) {
          throw new Error(`Failed to load events (${res.status})`);
        }
        const data = await res.json();
        if (cancelled) return;
        setCurrentEvents(
          (data.events || []).map((e: any) => ({
            ...e,
            source: 'current' as const,
            changeType: 'none' as const,
          }))
        );
      })
      .catch((err) => {
        if (!cancelled) {
          console.error('Calendar fetch error:', err);
          setCurrentEvents([]);
        }
      })
      .finally(() => {
        if (!cancelled) setIsLoadingCurrent(false);
      });

    return () => {
      cancelled = true;
    };
  }, [isConversationActive]);

  // Voice input is now provided by the shared VoiceInput component

  // Auto-scroll transcript when messages or loading state change
  // NOTE: This must be declared BEFORE any conditional returns to preserve hook order
  useEffect(() => {
    const el = transcriptRef.current;
    if (el) {
      el.scrollTop = el.scrollHeight;
    }
  }, [messages, isRequesting]);

  if (status === 'loading') {
    return (
      <div className="min-h-screen bg-gray-50 flex items-center justify-center">
        <div className="text-center">
          <div
            className="animate-spin rounded-full h-12 w-12 border-b-2 border-blue-600 mx-auto mb-4"
            role="status"
            aria-label="Loading application"
          ></div>
          <p className="text-gray-600" aria-live="polite">
            Loading...
          </p>
=======
  const [isDarkMode, setIsDarkMode] = useState(true);

  if (status === 'loading') {
    return (
      <div className={`min-h-screen flex items-center justify-center relative overflow-hidden ${isDarkMode ? 'bg-gray-950' : 'bg-white'}`}>
        {/* Animated Background Orbs */}
        <div className="absolute inset-0 overflow-hidden">
          <div className="absolute top-20 left-10 w-96 h-96 bg-gradient-brand rounded-full filter blur-3xl opacity-40 animate-blob"></div>
          <div className="absolute top-40 right-10 w-96 h-96 bg-gradient-brand-reverse rounded-full filter blur-3xl opacity-40 animate-blob animation-delay-2000"></div>
          <div className="absolute -bottom-8 left-1/3 w-96 h-96 bg-gradient-brand rounded-full filter blur-3xl opacity-40 animate-blob animation-delay-4000"></div>
        </div>
        <div className="text-center relative z-10">
          <div 
            className="animate-spin rounded-full h-12 w-12 border-b-2 border-brand-mint mx-auto mb-4"
            role="status"
            aria-label="Loading application"
          ></div>
          <p className={`${isDarkMode ? 'text-brand-blue' : 'text-brand-teal'}`} aria-live="polite">Loading...</p>
>>>>>>> d431da1a
        </div>
      </div>
    );
  }

  if (!session) {
    return (
<<<<<<< HEAD
      <div className="min-h-screen bg-gray-50 flex items-center justify-center">
        <main
          className="max-w-md w-full bg-white rounded-lg shadow-md p-8"
          role="main"
        >
          <div className="text-center">
            <h1 className="text-2xl font-bold text-gray-900 mb-2">
              AI Schedule Counseling Assistant
            </h1>
            <p className="text-gray-600 mb-6">
              Connect your Google Calendar to get personalized scheduling
              assistance
=======
      <div className={`min-h-screen flex items-center justify-center relative overflow-hidden ${isDarkMode ? 'bg-gray-950' : 'bg-white'}`}>
        {/* Animated Background Orbs */}
        <div className="absolute inset-0 overflow-hidden">
          <div className="absolute top-20 left-10 w-96 h-96 bg-gradient-brand rounded-full filter blur-3xl opacity-40 animate-blob"></div>
          <div className="absolute top-40 right-10 w-96 h-96 bg-gradient-brand-reverse rounded-full filter blur-3xl opacity-40 animate-blob animation-delay-2000"></div>
          <div className="absolute -bottom-8 left-1/3 w-96 h-96 bg-gradient-brand rounded-full filter blur-3xl opacity-40 animate-blob animation-delay-4000"></div>
        </div>
        <main className={`max-w-md w-full backdrop-blur-xl rounded-2xl shadow-2xl border p-8 relative z-10 ${isDarkMode ? 'bg-gray-900/80 border-brand-teal/30' : 'bg-white/80 border-brand-blue/30'}`} role="main">
          <div className="text-center">
            <img 
              src="/clarity-logo.png" 
              alt="Clarity - AI Schedule Counseling Assistant" 
              className="w-80 h-auto mx-auto mb-8 drop-shadow-[0_0_30px_rgba(111,222,182,0.3)]"
            />
            <p className={`mb-8 ${isDarkMode ? 'text-brand-blue/80' : 'text-gray-600'}`}>
              Connect your Google Calendar to get personalized scheduling assistance
>>>>>>> d431da1a
            </p>
            <button
              onClick={() => signIn('google')}
              className="w-full bg-gradient-brand text-white font-semibold py-3 px-6 rounded-lg hover:opacity-90 focus:outline-none focus:ring-2 focus:ring-brand-mint focus:ring-offset-2 focus:ring-offset-brand-dark transition-all duration-200 transform hover:scale-[1.02]"
              aria-label="Sign in with Google to access calendar integration"
            >
              Sign in with Google
            </button>
          </div>
        </main>
      </div>
    );
  }

  return (
    <div className={`min-h-screen relative overflow-hidden ${isDarkMode ? 'bg-gray-950' : 'bg-white'}`}>
      {/* Animated Background Orbs */}
      <div className="absolute inset-0 overflow-hidden pointer-events-none">
        <div className="absolute top-20 -left-20 w-[500px] h-[500px] bg-gradient-brand rounded-full filter blur-3xl opacity-30 animate-blob"></div>
        <div className="absolute top-60 right-20 w-[500px] h-[500px] bg-gradient-brand-reverse rounded-full filter blur-3xl opacity-30 animate-blob animation-delay-2000"></div>
        <div className="absolute -bottom-20 left-1/2 w-[500px] h-[500px] bg-gradient-brand rounded-full filter blur-3xl opacity-30 animate-blob animation-delay-4000"></div>
      </div>
      {/* Header */}
      <header className={`backdrop-blur-lg shadow-xl border-b relative z-20 ${isDarkMode ? 'bg-gray-900/80 border-brand-teal/20' : 'bg-white/80 border-gray-200'}`} role="banner">
        <div className="max-w-7xl mx-auto px-4 sm:px-6 lg:px-8">
<<<<<<< HEAD
          <div className="flex justify-between items-center h-16">
            <h1 className="text-xl font-semibold text-gray-900">
              AI Schedule Assistant
            </h1>
            <nav
              className="flex items-center space-x-4"
              role="navigation"
              aria-label="User navigation"
            >
              <span
                className="text-sm text-gray-600"
                aria-label={`Signed in as ${session.user?.email}`}
              >
=======
          <div className="flex justify-center items-center h-20 relative">
            <img 
              src="/clarity-logo.png" 
              alt="Clarity" 
              className="h-16 w-auto drop-shadow-[0_0_15px_rgba(111,222,182,0.2)]"
            />
            <nav className="flex items-center space-x-4 absolute right-0" role="navigation" aria-label="User navigation">
              <button
                onClick={() => setIsDarkMode(!isDarkMode)}
                className={`p-2 rounded-lg transition-all duration-200 ${isDarkMode ? 'bg-brand-dark/50 text-brand-mint hover:bg-brand-dark/70' : 'bg-gray-100 text-gray-700 hover:bg-gray-200'}`}
                aria-label="Toggle dark mode"
                title={isDarkMode ? 'Switch to light mode' : 'Switch to dark mode'}
              >
                {isDarkMode ? (
                  <svg xmlns="http://www.w3.org/2000/svg" className="h-5 w-5" viewBox="0 0 20 20" fill="currentColor">
                    <path d="M17.293 13.293A8 8 0 016.707 2.707a8.001 8.001 0 1010.586 10.586z" />
                  </svg>
                ) : (
                  <svg xmlns="http://www.w3.org/2000/svg" className="h-5 w-5" viewBox="0 0 20 20" fill="currentColor">
                    <path fillRule="evenodd" d="M10 2a1 1 0 011 1v1a1 1 0 11-2 0V3a1 1 0 011-1zm4 8a4 4 0 11-8 0 4 4 0 018 0zm-.464 4.95l.707.707a1 1 0 001.414-1.414l-.707-.707a1 1 0 00-1.414 1.414zm2.12-10.607a1 1 0 010 1.414l-.706.707a1 1 0 11-1.414-1.414l.707-.707a1 1 0 011.414 0zM17 11a1 1 0 100-2h-1a1 1 0 100 2h1zm-7 4a1 1 0 011 1v1a1 1 0 11-2 0v-1a1 1 0 011-1zM5.05 6.464A1 1 0 106.465 5.05l-.708-.707a1 1 0 00-1.414 1.414l.707.707zm1.414 8.486l-.707.707a1 1 0 01-1.414-1.414l.707-.707a1 1 0 011.414 1.414zM4 11a1 1 0 100-2H3a1 1 0 000 2h1z" clipRule="evenodd" />
                  </svg>
                )}
              </button>
              <span className={`text-sm ${isDarkMode ? 'text-brand-blue/80' : 'text-gray-600'}`} aria-label={`Signed in as ${session.user?.email}`}>
>>>>>>> d431da1a
                {session.user?.email}
              </span>
              <button
                onClick={() => signOut()}
                className={`text-sm rounded-lg px-3 py-1.5 transition-all duration-200 ${isDarkMode ? 'text-brand-mint hover:text-brand-blue focus:ring-brand-mint focus:ring-offset-brand-dark' : 'text-gray-700 hover:text-gray-900 focus:ring-brand-teal focus:ring-offset-white'} focus:outline-none focus:ring-2 focus:ring-offset-2`}
                aria-label="Sign out of your account"
              >
                Sign out
              </button>
            </nav>
          </div>
        </div>
      </header>

      {/* Main Content */}
      <main className="max-w-7xl mx-auto px-4 sm:px-6 lg:px-8 py-8 relative z-10" role="main">
        <div className="grid grid-cols-1 lg:grid-cols-3 gap-8">
<<<<<<< HEAD
          {/* Calendar Panel - Current Events (uses shared component) */}
          <section
            className="lg:col-span-1"
            aria-labelledby="current-schedule-heading"
          >
            <div
              aria-hidden="true"
              className="sr-only"
              id="current-schedule-heading"
            >
              Current Schedule
            </div>
            <div data-testid="calendar-current">
              <CalendarPanel
                title="Current Schedule"
                events={currentEvents}
                isLoading={isLoadingCurrent}
              />
=======
          {/* Calendar Panel - Current Events */}
          <section className="lg:col-span-1" aria-labelledby="current-schedule-heading">
            <div className={`backdrop-blur-xl rounded-2xl shadow-2xl border h-96 ${isDarkMode ? 'bg-gray-900/60 border-brand-teal/30' : 'bg-white/60 border-gray-200'}`} data-testid="calendar-current">
              <div className={`p-4 border-b ${isDarkMode ? 'border-brand-teal/20' : 'border-gray-200'}`}>
                <h2 id="current-schedule-heading" className={`text-lg font-semibold ${isDarkMode ? 'text-brand-mint' : 'text-brand-teal'}`}>
                  Current Schedule
                </h2>
              </div>
              <div className="p-4" role="region" aria-label="Current calendar events">
                <div className={`text-center mt-8 ${isDarkMode ? 'text-brand-blue/60' : 'text-gray-500'}`}>
                  <p>Your current events will appear here</p>
                  <p className="text-sm mt-2">Connect and start a conversation to load events</p>
                </div>
              </div>
>>>>>>> d431da1a
            </div>
          </section>

          {/* Conversation Panel */}
<<<<<<< HEAD
          <section
            className="lg:col-span-1"
            aria-labelledby="conversation-heading"
          >
            <div
              className="bg-white rounded-lg shadow-sm border h-96 flex flex-col"
              data-testid="conversation-panel"
            >
              <div className="p-4 border-b">
                <h2
                  id="conversation-heading"
                  className="text-lg font-medium text-gray-900"
                >
                  Conversation
                </h2>
              </div>
              <div className="p-4 flex flex-col flex-1 min-h-0">
=======
          <section className="lg:col-span-1" aria-labelledby="conversation-heading">
            <div className={`backdrop-blur-xl rounded-2xl shadow-2xl border h-96 ${isDarkMode ? 'bg-gray-900/60 border-brand-teal/30' : 'bg-white/60 border-gray-200'}`} data-testid="conversation-panel">
              <div className={`p-4 border-b ${isDarkMode ? 'border-brand-teal/20' : 'border-gray-200'}`}>
                <h2 id="conversation-heading" className={`text-lg font-semibold ${isDarkMode ? 'text-brand-mint' : 'text-brand-teal'}`}>
                  Conversation
                </h2>
              </div>
              <div className="p-4 flex flex-col overflow-hidden" style={{height: 'calc(24rem - 57px)'}}>
>>>>>>> d431da1a
                {!isConversationActive ? (
                  <div className="flex-1 flex items-center justify-center">
                    <div className="text-center">
                      <p className={`mb-4 ${isDarkMode ? 'text-brand-blue/70' : 'text-gray-600'}`}>
                        Ready to help with your schedule
                      </p>
<<<<<<< HEAD
                      <div className="space-x-3">
                        <button
                          onClick={() => {
                            setIsConversationActive(true);
                            setConversationMode('text');
                          }}
                          className="bg-blue-600 text-white px-4 py-2 rounded-md hover:bg-blue-700 focus:outline-none focus:ring-2 focus:ring-blue-500 focus:ring-offset-2 transition-colors"
                          aria-label="Start a text chat with the AI schedule assistant"
                        >
                          Start Text Chat
                        </button>
                        <button
                          onClick={() => {
                            setIsConversationActive(true);
                            setConversationMode('audio');
                          }}
                          className="bg-indigo-600 text-white px-4 py-2 rounded-md hover:bg-indigo-700 focus:outline-none focus:ring-2 focus:ring-indigo-500 focus:ring-offset-2 transition-colors"
                          aria-label="Start an audio conversation with the AI schedule assistant"
                        >
                          Start Audio Conversation
                        </button>
                      </div>
                    </div>
                  </div>
                ) : (
                  <div className="flex-1 flex flex-col min-h-0">
                    <div className="flex items-center justify-between mb-2">
                      <div className="flex items-center space-x-2">
                        <button
                          onClick={() => setConversationMode('text')}
                          className={`text-sm px-2 py-1 rounded ${conversationMode === 'text' ? 'bg-blue-100 text-blue-800' : 'bg-gray-100 text-gray-700'}`}
                          aria-label="Switch to text mode"
                        >
                          Text
                        </button>
                        <button
                          onClick={() => setConversationMode('audio')}
                          className={`text-sm px-2 py-1 rounded ${conversationMode === 'audio' ? 'bg-indigo-100 text-indigo-800' : 'bg-gray-100 text-gray-700'}`}
                          aria-label="Switch to audio mode"
                        >
                          Audio
                        </button>
                      </div>
                      {conversationMode === 'audio' && (
                        <div className="flex items-center space-x-2">
                          <div className="text-sm text-gray-600">
                            {isSpeaking ? 'Speaking...' : 'Audio mode active'}
                          </div>
                        </div>
                      )}
                    </div>
                    <div
                      ref={transcriptRef}
                      className="flex-1 overflow-y-auto mb-4 p-2 bg-gray-50 rounded text-sm"
=======
                      <button
                        onClick={() => setIsConversationActive(true)}
                        className="bg-gradient-brand text-white font-semibold px-6 py-2.5 rounded-lg hover:opacity-90 focus:outline-none focus:ring-2 focus:ring-brand-mint focus:ring-offset-2 focus:ring-offset-brand-dark transition-all duration-200 transform hover:scale-[1.02]"
                        aria-label="Start a conversation with the AI schedule assistant"
                      >
                        Start Conversation
                      </button>
                    </div>
                  </div>
                ) : (
                  <div className="flex-1 flex flex-col">
                    <div 
                      className={`flex-1 overflow-y-auto mb-4 p-3 rounded-lg border ${isDarkMode ? 'bg-brand-dark/30 border-brand-teal/20' : 'bg-gray-50 border-gray-200'}`}
>>>>>>> d431da1a
                      role="log"
                      aria-label="Conversation transcript"
                      aria-live="polite"
                      data-testid="conversation-transcript"
                    >
<<<<<<< HEAD
                      {messages.map((m, idx) => (
                        <div key={idx} className="mb-2" role="listitem">
                          <span className="font-semibold text-gray-900 capitalize">
                            {m.role}:
                          </span>{' '}
                          <span className="text-gray-900">{m.text}</span>
                        </div>
                      ))}
                      {isRequesting && (
                        <div className="text-gray-500 italic" role="status">
                          Thinking...
                        </div>
                      )}
                    </div>
                    {conversationMode === 'text' && (
                      <form
                        className="flex space-x-2"
                        onSubmit={(e) => {
                          e.preventDefault();
                          handleSend();
                        }}
=======
                      <div className={`text-sm mb-2 ${isDarkMode ? 'text-brand-blue/80' : 'text-gray-700'}`} role="listitem">
                        <span className={`font-semibold ${isDarkMode ? 'text-brand-mint' : 'text-brand-teal'}`}>System:</span> Hi! I'm here to help you optimize your schedule. What scheduling challenge are you facing?
                      </div>
                    </div>
                    <form className="flex gap-2 flex-shrink-0" onSubmit={(e) => e.preventDefault()}>
                      <label htmlFor="message-input" className="sr-only">
                        Type your message to the AI assistant
                      </label>
                      <input
                        id="message-input"
                        type="text"
                        placeholder="Type your message or use voice..."
                        className={`flex-1 min-w-0 border rounded-lg px-3 py-2 text-sm focus:outline-none focus:ring-2 focus:border-transparent transition-all duration-200 ${isDarkMode ? 'bg-brand-dark/50 border-brand-teal/30 text-white placeholder-brand-blue/40 focus:ring-brand-mint' : 'bg-white border-gray-300 text-gray-900 placeholder-gray-400 focus:ring-brand-teal'}`}
                        aria-describedby="message-help"
                      />
                      <span id="message-help" className="sr-only">
                        Enter your scheduling question or concern to get personalized assistance
                      </span>
                      <button 
                        type="button"
                        className={`flex-shrink-0 px-3 py-2 rounded-lg focus:outline-none focus:ring-2 focus:ring-offset-2 transition-all duration-200 transform hover:scale-105 ${isDarkMode ? 'bg-brand-teal/50 text-brand-mint hover:bg-brand-teal/70 focus:ring-brand-mint focus:ring-offset-gray-950' : 'bg-gray-100 text-brand-teal hover:bg-gray-200 focus:ring-brand-teal focus:ring-offset-white'}`}
                        aria-label="Start voice dictation"
                        title="Voice dictation"
                      >
                        <svg xmlns="http://www.w3.org/2000/svg" className="h-5 w-5" viewBox="0 0 20 20" fill="currentColor">
                          <path fillRule="evenodd" d="M7 4a3 3 0 016 0v4a3 3 0 11-6 0V4zm4 10.93A7.001 7.001 0 0017 8a1 1 0 10-2 0A5 5 0 015 8a1 1 0 00-2 0 7.001 7.001 0 006 6.93V17H6a1 1 0 100 2h8a1 1 0 100-2h-3v-2.07z" clipRule="evenodd" />
                        </svg>
                      </button>
                      <button 
                        type="submit"
                        className={`flex-shrink-0 bg-gradient-brand text-white font-semibold px-4 py-2 text-sm rounded-lg hover:opacity-90 focus:outline-none focus:ring-2 focus:ring-brand-mint focus:ring-offset-2 transition-all duration-200 transform hover:scale-[1.02] ${isDarkMode ? 'focus:ring-offset-gray-950' : 'focus:ring-offset-white'}`}
                        aria-label="Send message to AI assistant"
>>>>>>> d431da1a
                      >
                        <label htmlFor="message-input" className="sr-only">
                          Type your message to the AI assistant
                        </label>
                        <input
                          id="message-input"
                          type="text"
                          placeholder="Type your message or use voice..."
                          className="flex-1 border border-gray-300 rounded-md px-3 py-2 focus:outline-none focus:ring-2 focus:ring-blue-500 focus:border-transparent"
                          aria-describedby="message-help"
                          value={pendingInput}
                          disabled={isRequesting}
                          onChange={(e) => setPendingInput(e.target.value)}
                        />
                        <span id="message-help" className="sr-only">
                          Enter your scheduling question or concern to get
                          personalized assistance
                        </span>
                        <button
                          type="submit"
                          className="bg-blue-600 text-white px-4 py-2 rounded-md hover:bg-blue-700 focus:outline-none focus:ring-2 focus:ring-blue-500 focus:ring-offset-2 transition-colors"
                          aria-label="Send message to AI assistant"
                          disabled={isRequesting || !pendingInput.trim()}
                        >
                          {hasProposal ? 'Refine' : 'Send'}
                        </button>
                      </form>
                    )}
                    {conversationMode === 'audio' && (
                      <div className="mt-2">
                        <VoiceInput
                          autoStart
                          autoSubmit
                          onTranscript={(t) => {
                            // populate pending input and send immediately
                            setPendingInput(t);
                            if (!isRequesting) {
                              // small timeout to ensure state updates
                              setTimeout(() => handleSend(t), 50);
                            }
                          }}
                        />
                      </div>
                    )}
                  </div>
                )}
              </div>
            </div>
          </section>

<<<<<<< HEAD
          {/* Proposal Panel - Proposed Changes (uses shared component) */}
          <section
            className="lg:col-span-1"
            aria-labelledby="proposals-heading"
          >
            <div aria-hidden="true" className="sr-only" id="proposals-heading">
              Proposed Changes
            </div>
            <div data-testid="calendar-proposed">
              <CalendarPanel
                title="Proposed Changes"
                events={proposedEvents}
                isLoading={isLoadingProposed}
                showDiff
              />
=======
          {/* Proposal Panel - Proposed Changes */}
          <section className="lg:col-span-1" aria-labelledby="proposals-heading">
            <div className={`backdrop-blur-xl rounded-2xl shadow-2xl border h-96 ${isDarkMode ? 'bg-gray-900/60 border-brand-teal/30' : 'bg-white/60 border-gray-200'}`} data-testid="calendar-proposed">
              <div className={`p-4 border-b ${isDarkMode ? 'border-brand-teal/20' : 'border-gray-200'}`}>
                <h2 id="proposals-heading" className={`text-lg font-semibold ${isDarkMode ? 'text-brand-mint' : 'text-brand-teal'}`}>
                  Proposed Changes
                </h2>
              </div>
              <div className="p-4" role="region" aria-label="Proposed schedule changes">
                <div className={`text-center mt-8 ${isDarkMode ? 'text-brand-blue/60' : 'text-gray-500'}`}>
                  <p>Schedule proposals will appear here</p>
                  <p className="text-sm mt-2">Start a conversation to generate suggestions</p>
                </div>
              </div>
>>>>>>> d431da1a
            </div>
          </section>
        </div>

        {/* Action Buttons */}
        {isConversationActive && (
          <section className="mt-8" aria-label="Schedule management actions">
            <div className="flex justify-center space-x-4" role="group">
<<<<<<< HEAD
              <button
                className="bg-green-600 text-white px-6 py-2 rounded-md hover:bg-green-700 focus:outline-none focus:ring-2 focus:ring-green-500 focus:ring-offset-2 disabled:opacity-50 transition-colors"
=======
              <button 
                className={`bg-gradient-brand text-white font-semibold px-6 py-2.5 rounded-lg hover:opacity-90 focus:outline-none focus:ring-2 focus:ring-brand-mint focus:ring-offset-2 disabled:opacity-40 disabled:cursor-not-allowed transition-all duration-200 transform hover:scale-[1.02] disabled:hover:scale-100 ${isDarkMode ? 'focus:ring-offset-gray-950' : 'focus:ring-offset-white'}`}
>>>>>>> d431da1a
                aria-label="Apply selected schedule changes to your Google Calendar"
                disabled
              >
                Apply Changes
              </button>
<<<<<<< HEAD
              <button
                className="bg-gray-600 text-white px-6 py-2 rounded-md hover:bg-gray-700 focus:outline-none focus:ring-2 focus:ring-gray-500 focus:ring-offset-2 transition-colors"
=======
              <button 
                className={`font-semibold px-6 py-2.5 rounded-lg focus:outline-none focus:ring-2 focus:ring-brand-teal focus:ring-offset-2 transition-all duration-200 transform hover:scale-[1.02] ${isDarkMode ? 'bg-brand-teal/50 text-brand-blue hover:bg-brand-teal/70 focus:ring-offset-gray-950' : 'bg-gray-100 text-brand-teal hover:bg-gray-200 focus:ring-offset-white'}`}
>>>>>>> d431da1a
                aria-label="Undo the last applied changes to your calendar"
              >
                Undo Last Apply
              </button>
<<<<<<< HEAD
              <button
                className="bg-blue-600 text-white px-6 py-2 rounded-md hover:bg-blue-700 focus:outline-none focus:ring-2 focus:ring-blue-500 focus:ring-offset-2 transition-colors"
=======
              <button 
                className={`border font-semibold px-6 py-2.5 rounded-lg focus:outline-none focus:ring-2 focus:ring-brand-mint focus:ring-offset-2 transition-all duration-200 transform hover:scale-[1.02] ${isDarkMode ? 'bg-brand-dark/60 border-brand-teal/40 text-brand-mint hover:bg-brand-dark/80 focus:ring-offset-gray-950' : 'bg-white border-gray-300 text-brand-teal hover:bg-gray-50 focus:ring-offset-white'}`}
>>>>>>> d431da1a
                aria-label="Export conversation transcript as text file"
              >
                Export Transcript
              </button>
            </div>
          </section>
        )}
      </main>
    </div>
  );
}<|MERGE_RESOLUTION|>--- conflicted
+++ resolved
@@ -9,7 +9,7 @@
 export default function HomePage() {
   const { data: session, status } = useSession();
   const [isConversationActive, setIsConversationActive] = useState(false);
-<<<<<<< HEAD
+  const [isDarkMode, setIsDarkMode] = useState(true);
   const [conversationMode, setConversationMode] = useState<
     'none' | 'text' | 'audio'
   >('none');
@@ -225,29 +225,9 @@
             role="status"
             aria-label="Loading application"
           ></div>
-          <p className="text-gray-600" aria-live="polite">
+          <p className={`${isDarkMode ? 'text-brand-blue' : 'text-brand-teal'}`} aria-live="polite">
             Loading...
           </p>
-=======
-  const [isDarkMode, setIsDarkMode] = useState(true);
-
-  if (status === 'loading') {
-    return (
-      <div className={`min-h-screen flex items-center justify-center relative overflow-hidden ${isDarkMode ? 'bg-gray-950' : 'bg-white'}`}>
-        {/* Animated Background Orbs */}
-        <div className="absolute inset-0 overflow-hidden">
-          <div className="absolute top-20 left-10 w-96 h-96 bg-gradient-brand rounded-full filter blur-3xl opacity-40 animate-blob"></div>
-          <div className="absolute top-40 right-10 w-96 h-96 bg-gradient-brand-reverse rounded-full filter blur-3xl opacity-40 animate-blob animation-delay-2000"></div>
-          <div className="absolute -bottom-8 left-1/3 w-96 h-96 bg-gradient-brand rounded-full filter blur-3xl opacity-40 animate-blob animation-delay-4000"></div>
-        </div>
-        <div className="text-center relative z-10">
-          <div 
-            className="animate-spin rounded-full h-12 w-12 border-b-2 border-brand-mint mx-auto mb-4"
-            role="status"
-            aria-label="Loading application"
-          ></div>
-          <p className={`${isDarkMode ? 'text-brand-blue' : 'text-brand-teal'}`} aria-live="polite">Loading...</p>
->>>>>>> d431da1a
         </div>
       </div>
     );
@@ -255,20 +235,6 @@
 
   if (!session) {
     return (
-<<<<<<< HEAD
-      <div className="min-h-screen bg-gray-50 flex items-center justify-center">
-        <main
-          className="max-w-md w-full bg-white rounded-lg shadow-md p-8"
-          role="main"
-        >
-          <div className="text-center">
-            <h1 className="text-2xl font-bold text-gray-900 mb-2">
-              AI Schedule Counseling Assistant
-            </h1>
-            <p className="text-gray-600 mb-6">
-              Connect your Google Calendar to get personalized scheduling
-              assistance
-=======
       <div className={`min-h-screen flex items-center justify-center relative overflow-hidden ${isDarkMode ? 'bg-gray-950' : 'bg-white'}`}>
         {/* Animated Background Orbs */}
         <div className="absolute inset-0 overflow-hidden">
@@ -284,8 +250,8 @@
               className="w-80 h-auto mx-auto mb-8 drop-shadow-[0_0_30px_rgba(111,222,182,0.3)]"
             />
             <p className={`mb-8 ${isDarkMode ? 'text-brand-blue/80' : 'text-gray-600'}`}>
-              Connect your Google Calendar to get personalized scheduling assistance
->>>>>>> d431da1a
+              Connect your Google Calendar to get personalized scheduling
+              assistance
             </p>
             <button
               onClick={() => signIn('google')}
@@ -311,21 +277,6 @@
       {/* Header */}
       <header className={`backdrop-blur-lg shadow-xl border-b relative z-20 ${isDarkMode ? 'bg-gray-900/80 border-brand-teal/20' : 'bg-white/80 border-gray-200'}`} role="banner">
         <div className="max-w-7xl mx-auto px-4 sm:px-6 lg:px-8">
-<<<<<<< HEAD
-          <div className="flex justify-between items-center h-16">
-            <h1 className="text-xl font-semibold text-gray-900">
-              AI Schedule Assistant
-            </h1>
-            <nav
-              className="flex items-center space-x-4"
-              role="navigation"
-              aria-label="User navigation"
-            >
-              <span
-                className="text-sm text-gray-600"
-                aria-label={`Signed in as ${session.user?.email}`}
-              >
-=======
           <div className="flex justify-center items-center h-20 relative">
             <img 
               src="/clarity-logo.png" 
@@ -350,7 +301,6 @@
                 )}
               </button>
               <span className={`text-sm ${isDarkMode ? 'text-brand-blue/80' : 'text-gray-600'}`} aria-label={`Signed in as ${session.user?.email}`}>
->>>>>>> d431da1a
                 {session.user?.email}
               </span>
               <button
@@ -368,7 +318,6 @@
       {/* Main Content */}
       <main className="max-w-7xl mx-auto px-4 sm:px-6 lg:px-8 py-8 relative z-10" role="main">
         <div className="grid grid-cols-1 lg:grid-cols-3 gap-8">
-<<<<<<< HEAD
           {/* Calendar Panel - Current Events (uses shared component) */}
           <section
             className="lg:col-span-1"
@@ -387,27 +336,10 @@
                 events={currentEvents}
                 isLoading={isLoadingCurrent}
               />
-=======
-          {/* Calendar Panel - Current Events */}
-          <section className="lg:col-span-1" aria-labelledby="current-schedule-heading">
-            <div className={`backdrop-blur-xl rounded-2xl shadow-2xl border h-96 ${isDarkMode ? 'bg-gray-900/60 border-brand-teal/30' : 'bg-white/60 border-gray-200'}`} data-testid="calendar-current">
-              <div className={`p-4 border-b ${isDarkMode ? 'border-brand-teal/20' : 'border-gray-200'}`}>
-                <h2 id="current-schedule-heading" className={`text-lg font-semibold ${isDarkMode ? 'text-brand-mint' : 'text-brand-teal'}`}>
-                  Current Schedule
-                </h2>
-              </div>
-              <div className="p-4" role="region" aria-label="Current calendar events">
-                <div className={`text-center mt-8 ${isDarkMode ? 'text-brand-blue/60' : 'text-gray-500'}`}>
-                  <p>Your current events will appear here</p>
-                  <p className="text-sm mt-2">Connect and start a conversation to load events</p>
-                </div>
-              </div>
->>>>>>> d431da1a
             </div>
           </section>
 
           {/* Conversation Panel */}
-<<<<<<< HEAD
           <section
             className="lg:col-span-1"
             aria-labelledby="conversation-heading"
@@ -424,31 +356,20 @@
                   Conversation
                 </h2>
               </div>
-              <div className="p-4 flex flex-col flex-1 min-h-0">
-=======
-          <section className="lg:col-span-1" aria-labelledby="conversation-heading">
-            <div className={`backdrop-blur-xl rounded-2xl shadow-2xl border h-96 ${isDarkMode ? 'bg-gray-900/60 border-brand-teal/30' : 'bg-white/60 border-gray-200'}`} data-testid="conversation-panel">
-              <div className={`p-4 border-b ${isDarkMode ? 'border-brand-teal/20' : 'border-gray-200'}`}>
-                <h2 id="conversation-heading" className={`text-lg font-semibold ${isDarkMode ? 'text-brand-mint' : 'text-brand-teal'}`}>
-                  Conversation
-                </h2>
-              </div>
               <div className="p-4 flex flex-col overflow-hidden" style={{height: 'calc(24rem - 57px)'}}>
->>>>>>> d431da1a
                 {!isConversationActive ? (
                   <div className="flex-1 flex items-center justify-center">
                     <div className="text-center">
                       <p className={`mb-4 ${isDarkMode ? 'text-brand-blue/70' : 'text-gray-600'}`}>
                         Ready to help with your schedule
                       </p>
-<<<<<<< HEAD
                       <div className="space-x-3">
                         <button
                           onClick={() => {
                             setIsConversationActive(true);
                             setConversationMode('text');
                           }}
-                          className="bg-blue-600 text-white px-4 py-2 rounded-md hover:bg-blue-700 focus:outline-none focus:ring-2 focus:ring-blue-500 focus:ring-offset-2 transition-colors"
+                          className="bg-gradient-brand text-white px-4 py-2 rounded-md hover:bg-blue-700 focus:outline-none focus:ring-2 focus:ring-blue-500 focus:ring-offset-2 transition-colors"
                           aria-label="Start a text chat with the AI schedule assistant"
                         >
                           Start Text Chat
@@ -496,27 +417,11 @@
                     <div
                       ref={transcriptRef}
                       className="flex-1 overflow-y-auto mb-4 p-2 bg-gray-50 rounded text-sm"
-=======
-                      <button
-                        onClick={() => setIsConversationActive(true)}
-                        className="bg-gradient-brand text-white font-semibold px-6 py-2.5 rounded-lg hover:opacity-90 focus:outline-none focus:ring-2 focus:ring-brand-mint focus:ring-offset-2 focus:ring-offset-brand-dark transition-all duration-200 transform hover:scale-[1.02]"
-                        aria-label="Start a conversation with the AI schedule assistant"
-                      >
-                        Start Conversation
-                      </button>
-                    </div>
-                  </div>
-                ) : (
-                  <div className="flex-1 flex flex-col">
-                    <div 
-                      className={`flex-1 overflow-y-auto mb-4 p-3 rounded-lg border ${isDarkMode ? 'bg-brand-dark/30 border-brand-teal/20' : 'bg-gray-50 border-gray-200'}`}
->>>>>>> d431da1a
                       role="log"
                       aria-label="Conversation transcript"
                       aria-live="polite"
                       data-testid="conversation-transcript"
                     >
-<<<<<<< HEAD
                       {messages.map((m, idx) => (
                         <div key={idx} className="mb-2" role="listitem">
                           <span className="font-semibold text-gray-900 capitalize">
@@ -538,40 +443,6 @@
                           e.preventDefault();
                           handleSend();
                         }}
-=======
-                      <div className={`text-sm mb-2 ${isDarkMode ? 'text-brand-blue/80' : 'text-gray-700'}`} role="listitem">
-                        <span className={`font-semibold ${isDarkMode ? 'text-brand-mint' : 'text-brand-teal'}`}>System:</span> Hi! I'm here to help you optimize your schedule. What scheduling challenge are you facing?
-                      </div>
-                    </div>
-                    <form className="flex gap-2 flex-shrink-0" onSubmit={(e) => e.preventDefault()}>
-                      <label htmlFor="message-input" className="sr-only">
-                        Type your message to the AI assistant
-                      </label>
-                      <input
-                        id="message-input"
-                        type="text"
-                        placeholder="Type your message or use voice..."
-                        className={`flex-1 min-w-0 border rounded-lg px-3 py-2 text-sm focus:outline-none focus:ring-2 focus:border-transparent transition-all duration-200 ${isDarkMode ? 'bg-brand-dark/50 border-brand-teal/30 text-white placeholder-brand-blue/40 focus:ring-brand-mint' : 'bg-white border-gray-300 text-gray-900 placeholder-gray-400 focus:ring-brand-teal'}`}
-                        aria-describedby="message-help"
-                      />
-                      <span id="message-help" className="sr-only">
-                        Enter your scheduling question or concern to get personalized assistance
-                      </span>
-                      <button 
-                        type="button"
-                        className={`flex-shrink-0 px-3 py-2 rounded-lg focus:outline-none focus:ring-2 focus:ring-offset-2 transition-all duration-200 transform hover:scale-105 ${isDarkMode ? 'bg-brand-teal/50 text-brand-mint hover:bg-brand-teal/70 focus:ring-brand-mint focus:ring-offset-gray-950' : 'bg-gray-100 text-brand-teal hover:bg-gray-200 focus:ring-brand-teal focus:ring-offset-white'}`}
-                        aria-label="Start voice dictation"
-                        title="Voice dictation"
-                      >
-                        <svg xmlns="http://www.w3.org/2000/svg" className="h-5 w-5" viewBox="0 0 20 20" fill="currentColor">
-                          <path fillRule="evenodd" d="M7 4a3 3 0 016 0v4a3 3 0 11-6 0V4zm4 10.93A7.001 7.001 0 0017 8a1 1 0 10-2 0A5 5 0 015 8a1 1 0 00-2 0 7.001 7.001 0 006 6.93V17H6a1 1 0 100 2h8a1 1 0 100-2h-3v-2.07z" clipRule="evenodd" />
-                        </svg>
-                      </button>
-                      <button 
-                        type="submit"
-                        className={`flex-shrink-0 bg-gradient-brand text-white font-semibold px-4 py-2 text-sm rounded-lg hover:opacity-90 focus:outline-none focus:ring-2 focus:ring-brand-mint focus:ring-offset-2 transition-all duration-200 transform hover:scale-[1.02] ${isDarkMode ? 'focus:ring-offset-gray-950' : 'focus:ring-offset-white'}`}
-                        aria-label="Send message to AI assistant"
->>>>>>> d431da1a
                       >
                         <label htmlFor="message-input" className="sr-only">
                           Type your message to the AI assistant
@@ -622,7 +493,6 @@
             </div>
           </section>
 
-<<<<<<< HEAD
           {/* Proposal Panel - Proposed Changes (uses shared component) */}
           <section
             className="lg:col-span-1"
@@ -638,22 +508,6 @@
                 isLoading={isLoadingProposed}
                 showDiff
               />
-=======
-          {/* Proposal Panel - Proposed Changes */}
-          <section className="lg:col-span-1" aria-labelledby="proposals-heading">
-            <div className={`backdrop-blur-xl rounded-2xl shadow-2xl border h-96 ${isDarkMode ? 'bg-gray-900/60 border-brand-teal/30' : 'bg-white/60 border-gray-200'}`} data-testid="calendar-proposed">
-              <div className={`p-4 border-b ${isDarkMode ? 'border-brand-teal/20' : 'border-gray-200'}`}>
-                <h2 id="proposals-heading" className={`text-lg font-semibold ${isDarkMode ? 'text-brand-mint' : 'text-brand-teal'}`}>
-                  Proposed Changes
-                </h2>
-              </div>
-              <div className="p-4" role="region" aria-label="Proposed schedule changes">
-                <div className={`text-center mt-8 ${isDarkMode ? 'text-brand-blue/60' : 'text-gray-500'}`}>
-                  <p>Schedule proposals will appear here</p>
-                  <p className="text-sm mt-2">Start a conversation to generate suggestions</p>
-                </div>
-              </div>
->>>>>>> d431da1a
             </div>
           </section>
         </div>
@@ -662,36 +516,21 @@
         {isConversationActive && (
           <section className="mt-8" aria-label="Schedule management actions">
             <div className="flex justify-center space-x-4" role="group">
-<<<<<<< HEAD
-              <button
-                className="bg-green-600 text-white px-6 py-2 rounded-md hover:bg-green-700 focus:outline-none focus:ring-2 focus:ring-green-500 focus:ring-offset-2 disabled:opacity-50 transition-colors"
-=======
               <button 
                 className={`bg-gradient-brand text-white font-semibold px-6 py-2.5 rounded-lg hover:opacity-90 focus:outline-none focus:ring-2 focus:ring-brand-mint focus:ring-offset-2 disabled:opacity-40 disabled:cursor-not-allowed transition-all duration-200 transform hover:scale-[1.02] disabled:hover:scale-100 ${isDarkMode ? 'focus:ring-offset-gray-950' : 'focus:ring-offset-white'}`}
->>>>>>> d431da1a
                 aria-label="Apply selected schedule changes to your Google Calendar"
                 disabled
               >
                 Apply Changes
               </button>
-<<<<<<< HEAD
-              <button
-                className="bg-gray-600 text-white px-6 py-2 rounded-md hover:bg-gray-700 focus:outline-none focus:ring-2 focus:ring-gray-500 focus:ring-offset-2 transition-colors"
-=======
               <button 
                 className={`font-semibold px-6 py-2.5 rounded-lg focus:outline-none focus:ring-2 focus:ring-brand-teal focus:ring-offset-2 transition-all duration-200 transform hover:scale-[1.02] ${isDarkMode ? 'bg-brand-teal/50 text-brand-blue hover:bg-brand-teal/70 focus:ring-offset-gray-950' : 'bg-gray-100 text-brand-teal hover:bg-gray-200 focus:ring-offset-white'}`}
->>>>>>> d431da1a
                 aria-label="Undo the last applied changes to your calendar"
               >
                 Undo Last Apply
               </button>
-<<<<<<< HEAD
-              <button
-                className="bg-blue-600 text-white px-6 py-2 rounded-md hover:bg-blue-700 focus:outline-none focus:ring-2 focus:ring-blue-500 focus:ring-offset-2 transition-colors"
-=======
               <button 
                 className={`border font-semibold px-6 py-2.5 rounded-lg focus:outline-none focus:ring-2 focus:ring-brand-mint focus:ring-offset-2 transition-all duration-200 transform hover:scale-[1.02] ${isDarkMode ? 'bg-brand-dark/60 border-brand-teal/40 text-brand-mint hover:bg-brand-dark/80 focus:ring-offset-gray-950' : 'bg-white border-gray-300 text-brand-teal hover:bg-gray-50 focus:ring-offset-white'}`}
->>>>>>> d431da1a
                 aria-label="Export conversation transcript as text file"
               >
                 Export Transcript
